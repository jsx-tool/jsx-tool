--- conflicted
+++ resolved
@@ -16,11 +16,7 @@
   // eslint-disable-next-line @typescript-eslint/ban-types
   configureServer?: Function | undefined
   config?: (config: any, env: any) => any
-<<<<<<< HEAD
-  configResolved?: (config: any) => any // Changed: removed second parameter
-=======
   configResolved?: (config: any) => any
->>>>>>> e0827022
 }
 
 export interface JSXToolViteConfig {
